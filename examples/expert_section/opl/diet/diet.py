#!/usr/bin/python

# Copyright 2015, 2016 Opalytics, Inc.
#

# Implement core functionality needed to achieve modularity.
# 1. Define the input data schema
# 2. Define the output data schema
# 3. Create a solve function that accepts a data set consistent with the input
#    schema and (if possible) returns a data set consistent with the output schema.
#
# Provides command line interface via ticdat.standard_main
# For example, typing
#   python diet.py -i input_data.xlsx -o solution_data.xlsx
# will read from a model stored in the file input_data.xlsx and write the solution
# to solution_data.xlsx.
#
# Note that file requires diet.mod to be in the same directory

from ticdat import TicDatFactory, standard_main, opl_run

# ------------------------ define the input schema --------------------------------
# There are three input tables, with 4 primary key fields and 4 data fields.
input_schema = TicDatFactory (
     categories = [["name"],["min_nutrition", "max_nutrition"]],
     foods  = [["name"],["cost"]],
     nutrition_quantities = [["food", "category"], ["quantity"]])

# Define the data types
input_schema.set_data_type("categories", "min_nutrition", min=0, max=float("inf"),
                           inclusive_min=True, inclusive_max=False)
input_schema.set_data_type("categories", "max_nutrition", min=0, max=float("inf"),
                           inclusive_min=True, inclusive_max=True)
input_schema.set_data_type("foods", "cost", min=0, max=float("inf"),
                           inclusive_min=True, inclusive_max=False)
input_schema.set_data_type("nutrition_quantities", "quantity", min=0, max=float("inf"),
                           inclusive_min=True, inclusive_max=False)

# We also want to insure that Max Nutrition doesn't fall below Min Nutrition
input_schema.add_data_row_predicate(
    "categories", predicate_name="Min Max Check",
    predicate=lambda row : row["max_nutrition"] >= row["min_nutrition"])

# The default-default of zero makes sense everywhere except for Max Nutrition
input_schema.set_default_value("categories", "max_nutrition", float("inf"))
# ---------------------------------------------------------------------------------


# ------------------------ define the output schema -------------------------------
# There are three solution tables, with 2 primary key fields and 3 data fields.
solution_schema = TicDatFactory(
        parameters = [["parameter_name"],["parameter_value"]],
        buy_food = [["food"],["qty"]],
        consume_nutrition = [["category"],["qty"]])

<<<<<<< HEAD
# Need to define solution data types to insure ticdat-OPL connection.
# Also useful for debugging in general.
=======
# Define the data types
>>>>>>> 5b9a015b
solution_schema.set_data_type("parameters", "parameter_value", min=0, max=float("inf"),
                           inclusive_min=True, inclusive_max=False)
solution_schema.set_data_type("buy_food", "qty", min=0, max=float("inf"),
                           inclusive_min=True, inclusive_max=True)
solution_schema.set_data_type("consume_nutrition", "qty", min=0, max=float("inf"),
                           inclusive_min=True, inclusive_max=False)
# ---------------------------------------------------------------------------------


# ------------------------ create a solve function --------------------------------
def solve(dat):
    """
    core solving routine
    :param dat: a good ticdat for the input_schema
    :return: a good ticdat for the solution_schema, or None
    """
    assert input_schema.good_tic_dat_object(dat)
    assert not input_schema.find_foreign_key_failures(dat)
    assert not input_schema.find_data_type_failures(dat)
    assert not input_schema.find_data_row_failures(dat)

    return opl_run("diet.mod", input_schema, dat, solution_schema)
# ---------------------------------------------------------------------------------

# ------------------------ provide stand-alone functionality ----------------------
# when run from the command line, will read/write xls/csv/db/sql/mdb files
if __name__ == "__main__":
    standard_main(input_schema, solution_schema, solve)
# ---------------------------------------------------------------------------------<|MERGE_RESOLUTION|>--- conflicted
+++ resolved
@@ -1,90 +1,87 @@
-#!/usr/bin/python
-
-# Copyright 2015, 2016 Opalytics, Inc.
-#
-
-# Implement core functionality needed to achieve modularity.
-# 1. Define the input data schema
-# 2. Define the output data schema
-# 3. Create a solve function that accepts a data set consistent with the input
-#    schema and (if possible) returns a data set consistent with the output schema.
-#
-# Provides command line interface via ticdat.standard_main
-# For example, typing
-#   python diet.py -i input_data.xlsx -o solution_data.xlsx
-# will read from a model stored in the file input_data.xlsx and write the solution
-# to solution_data.xlsx.
-#
-# Note that file requires diet.mod to be in the same directory
-
-from ticdat import TicDatFactory, standard_main, opl_run
-
-# ------------------------ define the input schema --------------------------------
-# There are three input tables, with 4 primary key fields and 4 data fields.
-input_schema = TicDatFactory (
-     categories = [["name"],["min_nutrition", "max_nutrition"]],
-     foods  = [["name"],["cost"]],
-     nutrition_quantities = [["food", "category"], ["quantity"]])
-
-# Define the data types
-input_schema.set_data_type("categories", "min_nutrition", min=0, max=float("inf"),
-                           inclusive_min=True, inclusive_max=False)
-input_schema.set_data_type("categories", "max_nutrition", min=0, max=float("inf"),
-                           inclusive_min=True, inclusive_max=True)
-input_schema.set_data_type("foods", "cost", min=0, max=float("inf"),
-                           inclusive_min=True, inclusive_max=False)
-input_schema.set_data_type("nutrition_quantities", "quantity", min=0, max=float("inf"),
-                           inclusive_min=True, inclusive_max=False)
-
-# We also want to insure that Max Nutrition doesn't fall below Min Nutrition
-input_schema.add_data_row_predicate(
-    "categories", predicate_name="Min Max Check",
-    predicate=lambda row : row["max_nutrition"] >= row["min_nutrition"])
-
-# The default-default of zero makes sense everywhere except for Max Nutrition
-input_schema.set_default_value("categories", "max_nutrition", float("inf"))
-# ---------------------------------------------------------------------------------
-
-
-# ------------------------ define the output schema -------------------------------
-# There are three solution tables, with 2 primary key fields and 3 data fields.
-solution_schema = TicDatFactory(
-        parameters = [["parameter_name"],["parameter_value"]],
-        buy_food = [["food"],["qty"]],
-        consume_nutrition = [["category"],["qty"]])
-
-<<<<<<< HEAD
-# Need to define solution data types to insure ticdat-OPL connection.
-# Also useful for debugging in general.
-=======
-# Define the data types
->>>>>>> 5b9a015b
-solution_schema.set_data_type("parameters", "parameter_value", min=0, max=float("inf"),
-                           inclusive_min=True, inclusive_max=False)
-solution_schema.set_data_type("buy_food", "qty", min=0, max=float("inf"),
-                           inclusive_min=True, inclusive_max=True)
-solution_schema.set_data_type("consume_nutrition", "qty", min=0, max=float("inf"),
-                           inclusive_min=True, inclusive_max=False)
-# ---------------------------------------------------------------------------------
-
-
-# ------------------------ create a solve function --------------------------------
-def solve(dat):
-    """
-    core solving routine
-    :param dat: a good ticdat for the input_schema
-    :return: a good ticdat for the solution_schema, or None
-    """
-    assert input_schema.good_tic_dat_object(dat)
-    assert not input_schema.find_foreign_key_failures(dat)
-    assert not input_schema.find_data_type_failures(dat)
-    assert not input_schema.find_data_row_failures(dat)
-
-    return opl_run("diet.mod", input_schema, dat, solution_schema)
-# ---------------------------------------------------------------------------------
-
-# ------------------------ provide stand-alone functionality ----------------------
-# when run from the command line, will read/write xls/csv/db/sql/mdb files
-if __name__ == "__main__":
-    standard_main(input_schema, solution_schema, solve)
+#!/usr/bin/python
+
+# Copyright 2015, 2016 Opalytics, Inc.
+#
+
+# Implement core functionality needed to achieve modularity.
+# 1. Define the input data schema
+# 2. Define the output data schema
+# 3. Create a solve function that accepts a data set consistent with the input
+#    schema and (if possible) returns a data set consistent with the output schema.
+#
+# Provides command line interface via ticdat.standard_main
+# For example, typing
+#   python diet.py -i input_data.xlsx -o solution_data.xlsx
+# will read from a model stored in the file input_data.xlsx and write the solution
+# to solution_data.xlsx.
+#
+# Note that file requires diet.mod to be in the same directory
+
+from ticdat import TicDatFactory, standard_main, opl_run
+
+# ------------------------ define the input schema --------------------------------
+# There are three input tables, with 4 primary key fields and 4 data fields.
+input_schema = TicDatFactory (
+     categories = [["name"],["min_nutrition", "max_nutrition"]],
+     foods  = [["name"],["cost"]],
+     nutrition_quantities = [["food", "category"], ["quantity"]])
+
+# Define the data types
+input_schema.set_data_type("categories", "min_nutrition", min=0, max=float("inf"),
+                           inclusive_min=True, inclusive_max=False)
+input_schema.set_data_type("categories", "max_nutrition", min=0, max=float("inf"),
+                           inclusive_min=True, inclusive_max=True)
+input_schema.set_data_type("foods", "cost", min=0, max=float("inf"),
+                           inclusive_min=True, inclusive_max=False)
+input_schema.set_data_type("nutrition_quantities", "quantity", min=0, max=float("inf"),
+                           inclusive_min=True, inclusive_max=False)
+
+# We also want to insure that Max Nutrition doesn't fall below Min Nutrition
+input_schema.add_data_row_predicate(
+    "categories", predicate_name="Min Max Check",
+    predicate=lambda row : row["max_nutrition"] >= row["min_nutrition"])
+
+# The default-default of zero makes sense everywhere except for Max Nutrition
+input_schema.set_default_value("categories", "max_nutrition", float("inf"))
+# ---------------------------------------------------------------------------------
+
+
+# ------------------------ define the output schema -------------------------------
+# There are three solution tables, with 2 primary key fields and 3 data fields.
+solution_schema = TicDatFactory(
+        parameters = [["parameter_name"],["parameter_value"]],
+        buy_food = [["food"],["qty"]],
+        consume_nutrition = [["category"],["qty"]])
+
+
+# Need to define solution data types to insure ticdat-OPL connection.
+# Also useful for debugging in general.
+solution_schema.set_data_type("parameters", "parameter_value", min=0, max=float("inf"),
+                           inclusive_min=True, inclusive_max=False)
+solution_schema.set_data_type("buy_food", "qty", min=0, max=float("inf"),
+                           inclusive_min=True, inclusive_max=True)
+solution_schema.set_data_type("consume_nutrition", "qty", min=0, max=float("inf"),
+                           inclusive_min=True, inclusive_max=False)
+# ---------------------------------------------------------------------------------
+
+
+# ------------------------ create a solve function --------------------------------
+def solve(dat):
+    """
+    core solving routine
+    :param dat: a good ticdat for the input_schema
+    :return: a good ticdat for the solution_schema, or None
+    """
+    assert input_schema.good_tic_dat_object(dat)
+    assert not input_schema.find_foreign_key_failures(dat)
+    assert not input_schema.find_data_type_failures(dat)
+    assert not input_schema.find_data_row_failures(dat)
+
+    return opl_run("diet.mod", input_schema, dat, solution_schema)
+# ---------------------------------------------------------------------------------
+
+# ------------------------ provide stand-alone functionality ----------------------
+# when run from the command line, will read/write xls/csv/db/sql/mdb files
+if __name__ == "__main__":
+    standard_main(input_schema, solution_schema, solve)
 # ---------------------------------------------------------------------------------