--- conflicted
+++ resolved
@@ -307,13 +307,10 @@
                               *(tdf.data_types[table][original_field]))
     if hasattr(tdf,'opl_prepend'):
         rtn.opl_prepend = tdf.opl_prepend
-<<<<<<< HEAD
     if hasattr(tdf,'ampl_prepend'):
         rtn.ampl_prepend = tdf.ampl_prepend
-=======
     if hasattr(tdf,'lingo_prepend'):
         rtn.lingo_prepend = tdf.lingo_prepend
->>>>>>> 8d4ef7f1
     return rtn
 
 def create_generic_free(td, tdf):
